// Copyright © 2018 by PACE Telematics GmbH. All rights reserved.
// Created at 2018/09/06 by Vincent Landgraf

package main

import (
	"context"
	"encoding/json"
	"fmt"
	"net/http"
	"time"

	opentracing "github.com/opentracing/opentracing-go"
	olog "github.com/opentracing/opentracing-go/log"
	"lab.jamit.de/pace/go-microservice/backend/postgres"
	"lab.jamit.de/pace/go-microservice/backend/redis"
	pacehttp "lab.jamit.de/pace/go-microservice/http"
<<<<<<< HEAD
	"lab.jamit.de/pace/go-microservice/http/oauth2"
=======
	"lab.jamit.de/pace/go-microservice/maintenance/errors"
>>>>>>> b1bafeca
	"lab.jamit.de/pace/go-microservice/maintenance/log"
	_ "lab.jamit.de/pace/go-microservice/maintenance/tracing"
)

// pace lat/lon
var (
	lat = 49.012553
	lon = 8.427087
)

func main() {
	db := postgres.ConnectionPool()
	rdb := redis.Client()

	h := pacehttp.Router()
<<<<<<< HEAD

=======
>>>>>>> b1bafeca
	h.HandleFunc("/test", func(w http.ResponseWriter, r *http.Request) {
		handlerSpan, ctx := opentracing.StartSpanFromContext(r.Context(), "TestHandler")
		defer handlerSpan.Finish()

		// do dummy database query
		cdb := db.WithContext(ctx)
		var result struct {
			Calc int
		}
		res, err := cdb.QueryOne(&result, `SELECT ? + ? AS Calc`, 10, 10)
		if err != nil {
			log.Ctx(ctx).Debug().Err(err).Msg("Calc failed")
			return
		}
		log.Ctx(ctx).Debug().Int("rows_affected", res.RowsAffected()).Msg("Calc done")

		// do dummy redis query
		crdb := redis.WithContext(ctx, rdb)
		if err := crdb.Ping().Err(); err != nil {
			log.Ctx(ctx).Debug().Err(err).Msg("Ping failed")
			return
		}

		// do dummy call to external service
		log.Ctx(ctx).Debug().Msg("Test before JSON")
		w.Header().Set("Content-Type", "application/json")
		fmt.Fprintf(w, `{"street":"Haid-und-Neu-Straße 18, 76131 Karlsruhe", "sunset": "%s"}`, fetchSunsetandSunrise(ctx))
	})
<<<<<<< HEAD

	// Test OAuth
	//
	// This middleware is configured against an Oauth application registered
	// in cp-1-dev called GolangTests.
	m := oauth2.Middleware{
		URL:          "https://cp-1-dev.pacelink.net",
		ClientID:     "7d51282118633c3a7412d7456368ddfe172b7987d20b8e3e60ae18e8681fac61",
		ClientSecret: "141f891391d2b529bbf37b5ae5f57000f8b093956121db51c90fefb83930175c",
	}

	sr := h.PathPrefix("/test").Subrouter()
	sr.Use(m.Handler)

	// To actually test the Oauth2, one can run the following as an example:
	//
	// curl -H "Authorization: Bearer 83142f1b767e910e78ba2d554b6708c371f053d13d6075bcc39766853a932253" localhost:3000/test/auth
	sr.HandleFunc("/oauth", func(w http.ResponseWriter, r *http.Request) {
		fmt.Fprintf(w, "Oauth test successful.\n")
	})

=======
	h.HandleFunc("/panic", func(w http.ResponseWriter, r *http.Request) {
		go func() {
			defer errors.HandleWithCtx(r.Context(), "Some worker")

			panic(fmt.Errorf("Something went wrong %d - times", 100))
		}()

		panic("Test for sentry")
	})
	h.HandleFunc("/err", func(w http.ResponseWriter, r *http.Request) {
		errors.HandleError(errors.WrapWithExtra(errors.New("Wrap error"), map[string]interface{}{
			"Foo": 123,
		}), "wrapHandler", w, r)
	})
>>>>>>> b1bafeca
	s := pacehttp.Server(h)
	log.Logger().Info().Str("addr", s.Addr).Msg("Starting testserver ...")
	log.Fatal(s.ListenAndServe())
}

func fetchSunsetandSunrise(ctx context.Context) string {
	span, ctx := opentracing.StartSpanFromContext(ctx, "fetchSunsetandSunrise")
	defer span.Finish()
	span.LogFields(olog.Float64("lat", lat), olog.Float64("lon", lon))

	url := fmt.Sprintf("https://api.sunrise-sunset.org/json?lat=%f&lng=%f&date=today", lat, lon)
	req, err := http.NewRequest("GET", url, nil)
	if err != nil {
		log.Fatal(err)
	}

	resp, err := http.DefaultClient.Do(req)
	if err != nil {
		log.Fatal(err)
	}
	defer resp.Body.Close()

	var r struct {
		Results struct {
			Sunset string `json:"sunset"`
		} `json:"results"`
	}

	err = json.NewDecoder(resp.Body).Decode(&r)
	if err != nil {
		log.Fatal(err)
	}

	sunset, err := time.Parse("3:04:05 PM", r.Results.Sunset)
	if err != nil {
		log.Fatal(err)
	}
	sunset = sunset.Local()

	log.Ctx(ctx).Debug().Time("sunset", sunset).Str("str", r.Results.Sunset).Msg("Parsed sunset time")
	return sunset.String()
}<|MERGE_RESOLUTION|>--- conflicted
+++ resolved
@@ -15,11 +15,8 @@
 	"lab.jamit.de/pace/go-microservice/backend/postgres"
 	"lab.jamit.de/pace/go-microservice/backend/redis"
 	pacehttp "lab.jamit.de/pace/go-microservice/http"
-<<<<<<< HEAD
 	"lab.jamit.de/pace/go-microservice/http/oauth2"
-=======
 	"lab.jamit.de/pace/go-microservice/maintenance/errors"
->>>>>>> b1bafeca
 	"lab.jamit.de/pace/go-microservice/maintenance/log"
 	_ "lab.jamit.de/pace/go-microservice/maintenance/tracing"
 )
@@ -35,10 +32,7 @@
 	rdb := redis.Client()
 
 	h := pacehttp.Router()
-<<<<<<< HEAD
 
-=======
->>>>>>> b1bafeca
 	h.HandleFunc("/test", func(w http.ResponseWriter, r *http.Request) {
 		handlerSpan, ctx := opentracing.StartSpanFromContext(r.Context(), "TestHandler")
 		defer handlerSpan.Finish()
@@ -67,7 +61,21 @@
 		w.Header().Set("Content-Type", "application/json")
 		fmt.Fprintf(w, `{"street":"Haid-und-Neu-Straße 18, 76131 Karlsruhe", "sunset": "%s"}`, fetchSunsetandSunrise(ctx))
 	})
-<<<<<<< HEAD
+
+	h.HandleFunc("/panic", func(w http.ResponseWriter, r *http.Request) {
+		go func() {
+			defer errors.HandleWithCtx(r.Context(), "Some worker")
+
+			panic(fmt.Errorf("Something went wrong %d - times", 100))
+		}()
+
+		panic("Test for sentry")
+	})
+	h.HandleFunc("/err", func(w http.ResponseWriter, r *http.Request) {
+		errors.HandleError(errors.WrapWithExtra(errors.New("Wrap error"), map[string]interface{}{
+			"Foo": 123,
+		}), "wrapHandler", w, r)
+	})
 
 	// Test OAuth
 	//
@@ -89,22 +97,6 @@
 		fmt.Fprintf(w, "Oauth test successful.\n")
 	})
 
-=======
-	h.HandleFunc("/panic", func(w http.ResponseWriter, r *http.Request) {
-		go func() {
-			defer errors.HandleWithCtx(r.Context(), "Some worker")
-
-			panic(fmt.Errorf("Something went wrong %d - times", 100))
-		}()
-
-		panic("Test for sentry")
-	})
-	h.HandleFunc("/err", func(w http.ResponseWriter, r *http.Request) {
-		errors.HandleError(errors.WrapWithExtra(errors.New("Wrap error"), map[string]interface{}{
-			"Foo": 123,
-		}), "wrapHandler", w, r)
-	})
->>>>>>> b1bafeca
 	s := pacehttp.Server(h)
 	log.Logger().Info().Str("addr", s.Addr).Msg("Starting testserver ...")
 	log.Fatal(s.ListenAndServe())
